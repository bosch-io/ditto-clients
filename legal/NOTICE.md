--- conflicted
+++ resolved
@@ -26,10 +26,6 @@
 * Copyright 2020-2021 Aloxy NV
 * Copyright 2019 Bosch Software Innovations GmbH
 * Copyright 2020 Zeptio AB
-<<<<<<< HEAD
-* Copyright 2020-2021 Othermo GmBH
-=======
->>>>>>> de843caf
 
 All content is the property of the respective authors or their employers.
 For more information regarding authorship of content, please consult the
