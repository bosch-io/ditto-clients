--- conflicted
+++ resolved
@@ -13,12 +13,8 @@
 
 import { ProtocolResponseValue } from '../../../src/client/request-factory/websocket-request-handler';
 import { EventsHelper as H } from './events.helper';
-<<<<<<< HEAD
+import { Features } from '../../../src/model/things.model';
 import { jest } from '@jest/globals';
-=======
-import { Features } from '../../../src/model/things.model';
-
->>>>>>> feacf181
 
 describe('WebSocket Events Handle', () => {
   jest.setTimeout(5000); // we need to tell jest, that it should also wait on promises ... default is 0 ms
