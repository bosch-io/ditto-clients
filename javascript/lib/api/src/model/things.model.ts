--- conflicted
+++ resolved
@@ -59,14 +59,9 @@
   }
 
   public toObject(): object {
-<<<<<<< HEAD
-    const featuresObj = this.features ? Features.toObject(this.features) : undefined;
-    const metadataObj = this._metadata ? this._metadata.toObject() : undefined;
-    const aclObj = this._acl ? Acl.toObject(this._acl) : undefined;
-=======
     const featuresObj = Features.toObject(this.features);
+    const metadataObj = this._metadata ? this._metadata.toObject() :undefined;
     const aclObj = Acl.toObject(this._acl);
->>>>>>> e4e25f03
     return EntityModel.buildObject(new Map<string, any>([
       ['thingId', this.thingId],
       ['policyId', this.policyId],
