--- conflicted
+++ resolved
@@ -239,11 +239,7 @@
         <!-- globally set version for checking binary compatibility against -->
         <!-- whoever changes this to ${revision} or ${project.version} is responsible for API breakage caused by this! -->
         <!-- in other words: never do that here! exclude the 'breakages' locally in the japicmp maven plugin if you intentionally break something -->
-<<<<<<< HEAD
         <binary-compatibility-check.version>${revision}</binary-compatibility-check.version>
-=======
-        <binary-compatibility-check.version>1.5.0</binary-compatibility-check.version>
->>>>>>> 2cc3cd56
         <!-- skip until first release: -->
         <binary-compatibility-check.skip>false</binary-compatibility-check.skip>
 
