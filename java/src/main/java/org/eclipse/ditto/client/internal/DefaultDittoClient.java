/*
 * Copyright (c) 2019 Contributors to the Eclipse Foundation
 *
 * See the NOTICE file(s) distributed with this work for additional
 * information regarding copyright ownership.
 *
 * This program and the accompanying materials are made available under the
 * terms of the Eclipse Public License 2.0 which is available at
 * http://www.eclipse.org/legal/epl-2.0
 *
 * SPDX-License-Identifier: EPL-2.0
 */
package org.eclipse.ditto.client.internal;

import java.text.MessageFormat;
import java.util.concurrent.CompletableFuture;

import org.eclipse.ditto.client.DittoClient;
import org.eclipse.ditto.client.changes.ChangeAction;
import org.eclipse.ditto.client.changes.internal.ImmutableChange;
import org.eclipse.ditto.client.changes.internal.ImmutableFeatureChange;
import org.eclipse.ditto.client.changes.internal.ImmutableFeaturesChange;
import org.eclipse.ditto.client.changes.internal.ImmutableThingChange;
import org.eclipse.ditto.client.internal.bus.BusFactory;
import org.eclipse.ditto.client.internal.bus.JsonPointerSelectors;
import org.eclipse.ditto.client.internal.bus.PointerBus;
import org.eclipse.ditto.client.internal.bus.SelectorUtil;
import org.eclipse.ditto.client.live.Live;
import org.eclipse.ditto.client.live.internal.LiveImpl;
import org.eclipse.ditto.client.live.messages.MessageSerializerRegistry;
import org.eclipse.ditto.client.messaging.MessagingProvider;
import org.eclipse.ditto.client.policies.Policies;
import org.eclipse.ditto.client.policies.internal.PoliciesImpl;
import org.eclipse.ditto.client.twin.Twin;
import org.eclipse.ditto.client.twin.internal.TwinImpl;
import org.eclipse.ditto.json.JsonPointer;
import org.eclipse.ditto.model.base.json.JsonSchemaVersion;
import org.eclipse.ditto.model.messages.Message;
import org.eclipse.ditto.model.messages.MessageDirection;
import org.eclipse.ditto.model.things.ThingId;
import org.eclipse.ditto.protocoladapter.Adaptable;
import org.eclipse.ditto.protocoladapter.TopicPath;
import org.eclipse.ditto.signals.events.things.AclEntryCreated;
import org.eclipse.ditto.signals.events.things.AclEntryDeleted;
import org.eclipse.ditto.signals.events.things.AclEntryModified;
import org.eclipse.ditto.signals.events.things.AclModified;
import org.eclipse.ditto.signals.events.things.AttributeCreated;
import org.eclipse.ditto.signals.events.things.AttributeDeleted;
import org.eclipse.ditto.signals.events.things.AttributeModified;
import org.eclipse.ditto.signals.events.things.AttributesCreated;
import org.eclipse.ditto.signals.events.things.AttributesDeleted;
import org.eclipse.ditto.signals.events.things.AttributesModified;
import org.eclipse.ditto.signals.events.things.FeatureCreated;
import org.eclipse.ditto.signals.events.things.FeatureDeleted;
import org.eclipse.ditto.signals.events.things.FeatureModified;
import org.eclipse.ditto.signals.events.things.FeaturePropertiesCreated;
import org.eclipse.ditto.signals.events.things.FeaturePropertiesDeleted;
import org.eclipse.ditto.signals.events.things.FeaturePropertiesModified;
import org.eclipse.ditto.signals.events.things.FeaturePropertyCreated;
import org.eclipse.ditto.signals.events.things.FeaturePropertyDeleted;
import org.eclipse.ditto.signals.events.things.FeaturePropertyModified;
import org.eclipse.ditto.signals.events.things.FeaturesCreated;
import org.eclipse.ditto.signals.events.things.FeaturesDeleted;
import org.eclipse.ditto.signals.events.things.FeaturesModified;
import org.eclipse.ditto.signals.events.things.ThingCreated;
import org.eclipse.ditto.signals.events.things.ThingDeleted;
import org.eclipse.ditto.signals.events.things.ThingModified;
import org.slf4j.Logger;
import org.slf4j.LoggerFactory;

/**
 * Implementation of {@link DittoClient}.
 *
 * @since 1.0.0
 */
public final class DefaultDittoClient implements DittoClient {

    private static final Logger LOGGER = LoggerFactory.getLogger(DefaultDittoClient.class);

    private static final String SELECTOR_INCOMING_MESSAGE = "incoming-message";

    private static final String THING_PATTERN = "/things/{0}";
    private static final String ACL_PATTERN = THING_PATTERN + "/acl/{1}";
    private static final String ATTRIBUTES_PATTERN = THING_PATTERN + "/attributes";
    private static final String ATTRIBUTE_PATTERN = THING_PATTERN + "/attributes{1}";
    private static final String FEATURES_PATTERN = THING_PATTERN + "/features";
    private static final String FEATURE_PATTERN = THING_PATTERN + "/features/{1}";
    private static final String FEATURE_PROPERTIES_PATTERN = THING_PATTERN + "/features/{1}/properties";
    private static final String FEATURE_PROPERTY_PATTERN = THING_PATTERN + "/features/{1}/properties{2}";

    private final TwinImpl twin;
    private final LiveImpl live;
    private final PoliciesImpl policies;

    private DefaultDittoClient(final TwinImpl twin, final LiveImpl live, final PoliciesImpl policies) {
        this.twin = twin;
        this.live = live;
        this.policies = policies;
        logVersionInformation();
    }

    /**
     * Creates a new {@link org.eclipse.ditto.client.DittoClient}.
     *
     * @param twinMessagingProvider the messaging provider to use for the {@code Twin} aspect.
     * @param liveMessagingProvider the messaging provider to use for the {@code Live} aspect.
     * @param policyMessagingProvider the messaging provider for the {@code Policy} part of the client.
     * @param messageSerializerRegistry registry for all serializers of live messages.
     * @return the client.
     */
    public static DittoClient newInstance(final MessagingProvider twinMessagingProvider,
            final MessagingProvider liveMessagingProvider,
            final MessagingProvider policyMessagingProvider,
            final MessageSerializerRegistry messageSerializerRegistry) {
        final TwinImpl twin = configureTwin(twinMessagingProvider);
        final LiveImpl live = configureLive(liveMessagingProvider, messageSerializerRegistry);
        final PoliciesImpl policy = configurePolicyClient(policyMessagingProvider);
        return new DefaultDittoClient(twin, live, policy);
    }

    @Override
    public Twin twin() {
        return twin;
    }

    @Override
    public Live live() {
        return live;
    }

    @Override
    public Policies policies() {
        return policies;
    }

    @Override
    public CompletableFuture<Adaptable> sendDittoProtocol(final Adaptable dittoProtocolAdaptable) {

        final TopicPath.Group group = dittoProtocolAdaptable.getTopicPath().getGroup();
        switch (group) {
            case THINGS:
                return sendDittoProtocolForThingsGroup(dittoProtocolAdaptable);
            case POLICIES:
                return sendDittoProtocolForPoliciesGroup(dittoProtocolAdaptable);
            default:
                throw new IllegalArgumentException("Unknown group: " + group);
        }
    }

    private CompletableFuture<Adaptable> sendDittoProtocolForThingsGroup(final Adaptable dittoProtocolAdaptable) {
        final TopicPath.Channel channel = dittoProtocolAdaptable.getTopicPath().getChannel();
        switch (channel) {
            case TWIN:
                return twin.getMessagingProvider().sendAdaptable(dittoProtocolAdaptable);
            case LIVE:
                return live.getMessagingProvider().sendAdaptable(dittoProtocolAdaptable);
            default:
                throw new IllegalArgumentException("Unsupported channel for things group: " + channel);
        }
    }

    private CompletableFuture<Adaptable> sendDittoProtocolForPoliciesGroup(final Adaptable dittoProtocolAdaptable) {
        final TopicPath.Channel channel = dittoProtocolAdaptable.getTopicPath().getChannel();
        if (TopicPath.Channel.NONE.equals(channel)) {
            return policies.getMessagingProvider().sendAdaptable(dittoProtocolAdaptable);
        }
        throw new IllegalArgumentException("Unsupported channel for policies group: " + channel);
    }

    @Override
    public void destroy() {
        twin.getMessagingProvider().close();
        twin.getBus().close();
        live.getMessagingProvider().close();
        live.getBus().close();
        policies.getMessagingProvider().close();
        policies.getBus().close();
    }

    private static void logVersionInformation() {
        final String clientVersion = VersionReader.determineClientVersion();
        final String buildTimeStamp = VersionReader.determineBuildTimeStamp();
        LOGGER.info("Ditto Client [{}//{}] initialized successfully", clientVersion, buildTimeStamp);
    }

    private static TwinImpl configureTwin(final MessagingProvider messagingProvider) {
        final String name = TopicPath.Channel.TWIN.getName();
        final PointerBus bus = BusFactory.createPointerBus(name, messagingProvider.getExecutorService());
        init(bus, messagingProvider);
        final JsonSchemaVersion schemaVersion = messagingProvider.getMessagingConfiguration().getJsonSchemaVersion();
        final OutgoingMessageFactory messageFactory = OutgoingMessageFactory.newInstance(schemaVersion);
        return TwinImpl.newInstance(messagingProvider, messageFactory, bus);
    }

    private static LiveImpl configureLive(final MessagingProvider messagingProvider,
            final MessageSerializerRegistry messageSerializerRegistry) {
        final String name = TopicPath.Channel.LIVE.getName();
        final PointerBus bus = BusFactory.createPointerBus(name, messagingProvider.getExecutorService());
        init(bus, messagingProvider);
        final JsonSchemaVersion schemaVersion = messagingProvider.getMessagingConfiguration().getJsonSchemaVersion();
        final OutgoingMessageFactory messageFactory = OutgoingMessageFactory.newInstance(schemaVersion);
        return LiveImpl.newInstance(messagingProvider, messageFactory, bus, schemaVersion,
                messageSerializerRegistry);
    }

    private static PoliciesImpl configurePolicyClient(final MessagingProvider messagingProvider) {
        final String busName = TopicPath.Channel.NONE.getName();
        final PointerBus bus = BusFactory.createPointerBus(busName, messagingProvider.getExecutorService());
        init(bus, messagingProvider);
        final OutgoingMessageFactory messageFactory = getOutgoingMessageFactoryForPolicies(messagingProvider);
        return PoliciesImpl.newInstance(messagingProvider, messageFactory, bus);
    }

    private static OutgoingMessageFactory getOutgoingMessageFactoryForPolicies(
            final MessagingProvider messagingProvider) {
        final JsonSchemaVersion schemaVersion = messagingProvider.getMessagingConfiguration().getJsonSchemaVersion();
        if (JsonSchemaVersion.V_1.equals(schemaVersion)) {
            LOGGER.warn("The MessagingProvider was configured with JsonSchemaVersion V_1 which is invalid for policy" +
                    " commands. Therefore defaulting to V_2 for all policy commands." +
                    " Please consider upgrading to JsonSchemaVersion V_2 as V_1 is deprecated and will be removed" +
                    " in an upcoming release.");
            return OutgoingMessageFactory.newInstance(JsonSchemaVersion.V_2);
        }
        return OutgoingMessageFactory.newInstance(schemaVersion);
    }

    private static void init(final PointerBus bus, final MessagingProvider messagingProvider) {
        registerKeyBasedDistributorForIncomingEvents(bus);
<<<<<<< HEAD
        registerKeyBasedHandlersForIncomingEvents(bus, messagingProvider);
        messagingProvider.registerReplyHandler(responseForwarder::handle);
=======
        registerKeyBasedHandlersForIncomingEvents(bus);
>>>>>>> e9d37208
        messagingProvider.initialize();
    }

    private static void registerKeyBasedDistributorForIncomingEvents(final PointerBus bus) {
        bus.on(JsonPointerSelectors.jsonPointer(SELECTOR_INCOMING_MESSAGE), e -> {
            final Message<?> message = (Message<?>) e.getData();

            LOGGER.trace("Received Message: '{}'", message);

            final String subject = message.getSubject();
            final ThingId thingId = message.getThingEntityId();
            final MessageDirection direction = message.getDirection();

            // Direction is set to "TO" -> Message is put in the "inbox"
            // Direction is set to "FROM" -> Message is put in the "outbox"
            final String inboxOutbox = direction == MessageDirection.TO ? "inbox" : "outbox";

            final String key = message.getFeatureId()
                    .map(featureId -> MessageFormat.format("/things/{0}/features/{1}/{2}/messages/{3}", thingId,
                            featureId, inboxOutbox, subject))
                    .orElse(MessageFormat.format("/things/{0}/{1}/messages/{2}", thingId, inboxOutbox, subject));

            final JsonPointer keyPointer = JsonPointer.of(key);
            LOGGER.trace("Notifying bus at address '{}' with obj: {}", keyPointer, message);
            bus.notify(keyPointer, message);
        });
    }

    private static void registerKeyBasedHandlersForIncomingEvents(final PointerBus bus,
            final MessagingProvider messagingProvider) {

        /*
         * Thing
         */
        SelectorUtil.addHandlerForThingEvent(LOGGER, bus, ThingCreated.TYPE, ThingCreated.class,
                e -> MessageFormat.format(THING_PATTERN, e.getThingEntityId()),
                (e, extra) -> new ImmutableThingChange(e.getThingEntityId(), ChangeAction.CREATED, e.getThing(),
                        e.getRevision(), e.getTimestamp().orElse(null), extra, e.getDittoHeaders(),
                        messagingProvider::emitSignal)
        );

        SelectorUtil.addHandlerForThingEvent(LOGGER, bus, ThingModified.TYPE, ThingModified.class,
                e -> MessageFormat.format(THING_PATTERN, e.getThingEntityId()),
                (e, extra) -> new ImmutableThingChange(e.getThingEntityId(), ChangeAction.UPDATED, e.getThing(),
                        e.getRevision(), e.getTimestamp().orElse(null), extra, e.getDittoHeaders(),
                        messagingProvider::emitSignal)
        );

        SelectorUtil.addHandlerForThingEvent(LOGGER, bus, ThingDeleted.TYPE, ThingDeleted.class,
                e -> MessageFormat.format(THING_PATTERN, e.getThingEntityId()),
                (e, extra) -> new ImmutableThingChange(e.getThingEntityId(), ChangeAction.DELETED, null,
                        e.getRevision(), e.getTimestamp().orElse(null), extra, e.getDittoHeaders(),
                        messagingProvider::emitSignal)
        );

        /*
         * ACL - v1 only
         * @deprecated as part of deprecated API 1
         */
        SelectorUtil.addHandlerForThingEvent(LOGGER, bus, AclModified.TYPE, AclModified.class,
                e -> MessageFormat.format("/things/{0}/acl", e.getThingEntityId()),
                (e, extra) -> new ImmutableChange(e.getThingEntityId(), ChangeAction.UPDATED,
                        JsonPointer.empty(),
                        e.getAccessControlList().toJson(e.getImplementedSchemaVersion()),
                        e.getRevision(), e.getTimestamp().orElse(null), extra, e.getDittoHeaders(),
                        messagingProvider::emitSignal)
        );

        SelectorUtil.addHandlerForThingEvent(LOGGER, bus, AclEntryCreated.TYPE, AclEntryCreated.class,
                e -> MessageFormat.format(ACL_PATTERN, e.getThingEntityId(),
                        e.getAclEntry().getAuthorizationSubject().getId()),
                (e, extra) -> new ImmutableChange(e.getThingEntityId(), ChangeAction.CREATED,
                        JsonPointer.empty(),
                        e.getAclEntry().toJson(e.getImplementedSchemaVersion()),
                        e.getRevision(), e.getTimestamp().orElse(null), extra, e.getDittoHeaders(),
                        messagingProvider::emitSignal)
        );

        SelectorUtil.addHandlerForThingEvent(LOGGER, bus, AclEntryModified.TYPE, AclEntryModified.class,
                e -> MessageFormat.format(ACL_PATTERN, e.getThingEntityId(),
                        e.getAclEntry().getAuthorizationSubject().getId()),
                (e, extra) -> new ImmutableChange(e.getThingEntityId(), ChangeAction.UPDATED,
                        JsonPointer.empty(),
                        e.getAclEntry().toJson(e.getImplementedSchemaVersion()),
                        e.getRevision(), e.getTimestamp().orElse(null), extra, e.getDittoHeaders(),
                        messagingProvider::emitSignal)
        );

        SelectorUtil.addHandlerForThingEvent(LOGGER, bus, AclEntryDeleted.TYPE, AclEntryDeleted.class,
                e -> MessageFormat.format(ACL_PATTERN, e.getThingEntityId(),
                        e.getAuthorizationSubject().getId()),
                (e, extra) -> new ImmutableChange(e.getThingEntityId(), ChangeAction.DELETED,
                        JsonPointer.empty(),
                        null,
                        e.getRevision(), e.getTimestamp().orElse(null), extra, e.getDittoHeaders(),
                        messagingProvider::emitSignal)
        );

        /*
         * Attributes
         */
        SelectorUtil.addHandlerForThingEvent(LOGGER, bus, AttributesCreated.TYPE, AttributesCreated.class,
                e -> MessageFormat.format(ATTRIBUTES_PATTERN, e.getThingEntityId()),
                (e, extra) -> new ImmutableChange(e.getThingEntityId(), ChangeAction.CREATED,
                        JsonPointer.empty(),
                        e.getCreatedAttributes(),
                        e.getRevision(), e.getTimestamp().orElse(null), extra, e.getDittoHeaders(),
                        messagingProvider::emitSignal)
        );

        SelectorUtil.addHandlerForThingEvent(LOGGER, bus, AttributesModified.TYPE, AttributesModified.class,
                e -> MessageFormat.format(ATTRIBUTES_PATTERN, e.getThingEntityId()),
                (e, extra) -> new ImmutableChange(e.getThingEntityId(), ChangeAction.UPDATED,
                        JsonPointer.empty(),
                        e.getModifiedAttributes(),
                        e.getRevision(), e.getTimestamp().orElse(null), extra, e.getDittoHeaders(),
                        messagingProvider::emitSignal)
        );

        SelectorUtil.addHandlerForThingEvent(LOGGER, bus, AttributesDeleted.TYPE, AttributesDeleted.class,
                e -> MessageFormat.format(ATTRIBUTES_PATTERN, e.getThingEntityId()),
                (e, extra) -> new ImmutableChange(e.getThingEntityId(), ChangeAction.DELETED,
                        JsonPointer.empty(),
                        null,
                        e.getRevision(), e.getTimestamp().orElse(null), extra, e.getDittoHeaders(),
                        messagingProvider::emitSignal)
        );

        /*
         * Attribute
         */
        SelectorUtil.addHandlerForThingEvent(LOGGER, bus, AttributeCreated.TYPE, AttributeCreated.class,
                e -> MessageFormat.format(ATTRIBUTE_PATTERN, e.getThingEntityId(),
                        e.getAttributePointer()),
                (e, extra) -> new ImmutableChange(e.getThingEntityId(), ChangeAction.CREATED,
                        e.getAttributePointer(),
                        e.getAttributeValue(),
                        e.getRevision(), e.getTimestamp().orElse(null), extra, e.getDittoHeaders(),
                        messagingProvider::emitSignal));

        SelectorUtil.addHandlerForThingEvent(LOGGER, bus, AttributeModified.TYPE, AttributeModified.class,
                e -> MessageFormat.format(ATTRIBUTE_PATTERN, e.getThingEntityId(),
                        e.getAttributePointer()),
                (e, extra) -> new ImmutableChange(e.getThingEntityId(), ChangeAction.UPDATED,
                        e.getAttributePointer(),
                        e.getAttributeValue(),
                        e.getRevision(), e.getTimestamp().orElse(null), extra, e.getDittoHeaders(),
                        messagingProvider::emitSignal));

        SelectorUtil.addHandlerForThingEvent(LOGGER, bus, AttributeDeleted.TYPE, AttributeDeleted.class,
                e -> MessageFormat.format(ATTRIBUTE_PATTERN, e.getThingEntityId(),
                        e.getAttributePointer()),
                (e, extra) -> new ImmutableChange(e.getThingEntityId(), ChangeAction.DELETED,
                        e.getAttributePointer(),
                        null,
                        e.getRevision(), e.getTimestamp().orElse(null), extra, e.getDittoHeaders(),
                        messagingProvider::emitSignal));

        /*
         * Features
         */
        SelectorUtil.addHandlerForThingEvent(LOGGER, bus, FeaturesCreated.TYPE, FeaturesCreated.class,
                e -> MessageFormat.format(FEATURES_PATTERN, e.getThingEntityId()),
                (e, extra) -> new ImmutableFeaturesChange(e.getThingEntityId(), ChangeAction.CREATED,
                        e.getFeatures(),
                        JsonPointer.empty(),
                        e.getRevision(), e.getTimestamp().orElse(null), extra, e.getDittoHeaders(),
                        messagingProvider::emitSignal)
        );

        SelectorUtil.addHandlerForThingEvent(LOGGER, bus, FeaturesModified.TYPE, FeaturesModified.class,
                e -> MessageFormat.format(FEATURES_PATTERN, e.getThingEntityId()),
                (e, extra) -> new ImmutableFeaturesChange(e.getThingEntityId(), ChangeAction.UPDATED,
                        e.getFeatures(),
                        JsonPointer.empty(),
                        e.getRevision(), e.getTimestamp().orElse(null), extra, e.getDittoHeaders(),
                        messagingProvider::emitSignal)
        );

        SelectorUtil.addHandlerForThingEvent(LOGGER, bus, FeaturesDeleted.TYPE, FeaturesDeleted.class,
                e -> MessageFormat.format(FEATURES_PATTERN, e.getThingEntityId()),
                (e, extra) -> new ImmutableFeaturesChange(e.getThingEntityId(), ChangeAction.DELETED,
                        null,
                        JsonPointer.empty(),
                        e.getRevision(), e.getTimestamp().orElse(null), extra, e.getDittoHeaders(),
                        messagingProvider::emitSignal)
        );

        /*
         * Feature
         */
        SelectorUtil.addHandlerForThingEvent(LOGGER, bus, FeatureCreated.TYPE, FeatureCreated.class,
                e -> MessageFormat.format(FEATURE_PATTERN, e.getThingEntityId(), e.getFeatureId()),
                (e, extra) -> new ImmutableFeatureChange(e.getThingEntityId(), ChangeAction.CREATED,
                        e.getFeature(),
                        JsonPointer.empty(),
                        e.getRevision(), e.getTimestamp().orElse(null), extra, e.getDittoHeaders(),
                        messagingProvider::emitSignal)
        );

        SelectorUtil.addHandlerForThingEvent(LOGGER, bus, FeatureModified.TYPE, FeatureModified.class,
                e -> MessageFormat.format(FEATURE_PATTERN, e.getThingEntityId(), e.getFeatureId()),
                (e, extra) -> new ImmutableFeatureChange(e.getThingEntityId(), ChangeAction.UPDATED,
                        e.getFeature(),
                        JsonPointer.empty(),
                        e.getRevision(), e.getTimestamp().orElse(null), extra, e.getDittoHeaders(),
                        messagingProvider::emitSignal)
        );

        SelectorUtil.addHandlerForThingEvent(LOGGER, bus, FeatureDeleted.TYPE, FeatureDeleted.class,
                e -> MessageFormat.format(FEATURE_PATTERN, e.getThingEntityId(), e.getFeatureId()),
                (e, extra) -> new ImmutableFeatureChange(e.getThingEntityId(), ChangeAction.DELETED,
                        null,
                        JsonPointer.empty(),
                        e.getRevision(), e.getTimestamp().orElse(null), extra, e.getDittoHeaders(),
                        messagingProvider::emitSignal)
        );

        /*
         * Feature Properties
         */
        SelectorUtil.addHandlerForThingEvent(LOGGER, bus, FeaturePropertiesCreated.TYPE,
                FeaturePropertiesCreated.class,
                e -> MessageFormat.format(FEATURE_PROPERTIES_PATTERN, e.getThingEntityId(),
                        e.getFeatureId()),
                (e, extra) -> new ImmutableChange(e.getThingEntityId(), ChangeAction.CREATED,
                        JsonPointer.empty(),
                        e.getProperties().toJson(e.getImplementedSchemaVersion()),
                        e.getRevision(), e.getTimestamp().orElse(null), extra, e.getDittoHeaders(),
                        messagingProvider::emitSignal)
        );

        SelectorUtil.addHandlerForThingEvent(LOGGER, bus, FeaturePropertiesModified.TYPE,
                FeaturePropertiesModified.class,
                e -> MessageFormat.format(FEATURE_PROPERTIES_PATTERN, e.getThingEntityId(),
                        e.getFeatureId()),
                (e, extra) -> new ImmutableChange(e.getThingEntityId(), ChangeAction.UPDATED,
                        JsonPointer.empty(),
                        e.getProperties().toJson(e.getImplementedSchemaVersion()),
                        e.getRevision(), e.getTimestamp().orElse(null), extra, e.getDittoHeaders(),
                        messagingProvider::emitSignal)
        );

        SelectorUtil.addHandlerForThingEvent(LOGGER, bus, FeaturePropertiesDeleted.TYPE,
                FeaturePropertiesDeleted.class,
                e -> MessageFormat.format(FEATURE_PROPERTIES_PATTERN, e.getThingEntityId(),
                        e.getFeatureId()),
                (e, extra) -> new ImmutableChange(e.getThingEntityId(), ChangeAction.DELETED,
                        JsonPointer.empty(),
                        null,
                        e.getRevision(), e.getTimestamp().orElse(null), extra, e.getDittoHeaders(),
                        messagingProvider::emitSignal)
        );

        /*
         * Feature Property
         */
        SelectorUtil.addHandlerForThingEvent(LOGGER, bus, FeaturePropertyCreated.TYPE,
                FeaturePropertyCreated.class,
                e -> MessageFormat.format(FEATURE_PROPERTY_PATTERN, e.getThingEntityId(),
                        e.getFeatureId(), e.getPropertyPointer()),
                (e, extra) -> new ImmutableChange(e.getThingEntityId(), ChangeAction.CREATED,
                        e.getPropertyPointer(),
                        e.getPropertyValue(),
                        e.getRevision(), e.getTimestamp().orElse(null), extra, e.getDittoHeaders(),
                        messagingProvider::emitSignal)
        );

        SelectorUtil.addHandlerForThingEvent(LOGGER, bus, FeaturePropertyModified.TYPE,
                FeaturePropertyModified.class,
                e -> MessageFormat.format(FEATURE_PROPERTY_PATTERN, e.getThingEntityId(),
                        e.getFeatureId(), e.getPropertyPointer()),
                (e, extra) -> new ImmutableChange(e.getThingEntityId(), ChangeAction.UPDATED,
                        e.getPropertyPointer(),
                        e.getPropertyValue(),
                        e.getRevision(), e.getTimestamp().orElse(null), extra, e.getDittoHeaders(),
                        messagingProvider::emitSignal)
        );

        SelectorUtil.addHandlerForThingEvent(LOGGER, bus, FeaturePropertyDeleted.TYPE,
                FeaturePropertyDeleted.class,
                e -> MessageFormat.format(FEATURE_PROPERTY_PATTERN, e.getThingEntityId(),
                        e.getFeatureId(), e.getPropertyPointer()),
                (e, extra) -> new ImmutableChange(e.getThingEntityId(), ChangeAction.DELETED,
                        e.getPropertyPointer(),
                        null,
                        e.getRevision(), e.getTimestamp().orElse(null), extra, e.getDittoHeaders(),
                        messagingProvider::emitSignal)
        );
    }

}<|MERGE_RESOLUTION|>--- conflicted
+++ resolved
@@ -14,6 +14,7 @@
 
 import java.text.MessageFormat;
 import java.util.concurrent.CompletableFuture;
+import java.util.function.Consumer;
 
 import org.eclipse.ditto.client.DittoClient;
 import org.eclipse.ditto.client.changes.ChangeAction;
@@ -34,12 +35,19 @@
 import org.eclipse.ditto.client.twin.Twin;
 import org.eclipse.ditto.client.twin.internal.TwinImpl;
 import org.eclipse.ditto.json.JsonPointer;
+import org.eclipse.ditto.model.base.headers.DittoHeaderDefinition;
+import org.eclipse.ditto.model.base.headers.DittoHeadersBuilder;
 import org.eclipse.ditto.model.base.json.JsonSchemaVersion;
 import org.eclipse.ditto.model.messages.Message;
 import org.eclipse.ditto.model.messages.MessageDirection;
 import org.eclipse.ditto.model.things.ThingId;
 import org.eclipse.ditto.protocoladapter.Adaptable;
+import org.eclipse.ditto.protocoladapter.DittoProtocolAdapter;
+import org.eclipse.ditto.protocoladapter.HeaderTranslator;
+import org.eclipse.ditto.protocoladapter.ProtocolAdapter;
 import org.eclipse.ditto.protocoladapter.TopicPath;
+import org.eclipse.ditto.signals.acks.base.Acknowledgement;
+import org.eclipse.ditto.signals.base.Signal;
 import org.eclipse.ditto.signals.events.things.AclEntryCreated;
 import org.eclipse.ditto.signals.events.things.AclEntryDeleted;
 import org.eclipse.ditto.signals.events.things.AclEntryModified;
@@ -226,12 +234,8 @@
 
     private static void init(final PointerBus bus, final MessagingProvider messagingProvider) {
         registerKeyBasedDistributorForIncomingEvents(bus);
-<<<<<<< HEAD
-        registerKeyBasedHandlersForIncomingEvents(bus, messagingProvider);
-        messagingProvider.registerReplyHandler(responseForwarder::handle);
-=======
-        registerKeyBasedHandlersForIncomingEvents(bus);
->>>>>>> e9d37208
+        registerKeyBasedHandlersForIncomingEvents(bus, messagingProvider,
+                DittoProtocolAdapter.of(HeaderTranslator.empty()));
         messagingProvider.initialize();
     }
 
@@ -260,8 +264,31 @@
         });
     }
 
+    private static <T extends Signal<?>> Consumer<T> emitSignal(final MessagingProvider messagingProvider,
+            final ProtocolAdapter protocolAdapter,
+            final DittoHeaderDefinition... headersToRemove) {
+
+        return signal -> {
+            final DittoHeadersBuilder<?, ?> headersBuilder = signal.getDittoHeaders().toBuilder();
+            for (final DittoHeaderDefinition definition : headersToRemove) {
+                headersBuilder.removeHeader(definition.getKey());
+            }
+            final Signal<?> signalToEmit = signal.setDittoHeaders(headersBuilder.build());
+            messagingProvider.emitAdaptable(protocolAdapter.toAdaptable(signalToEmit));
+        };
+    }
+
     private static void registerKeyBasedHandlersForIncomingEvents(final PointerBus bus,
-            final MessagingProvider messagingProvider) {
+            final MessagingProvider messagingProvider,
+            final ProtocolAdapter protocolAdapter) {
+
+        final Consumer<Acknowledgement> emitAcknowledgement = emitSignal(
+                messagingProvider,
+                protocolAdapter,
+                DittoHeaderDefinition.READ_SUBJECTS,
+                DittoHeaderDefinition.AUTHORIZATION_CONTEXT,
+                DittoHeaderDefinition.RESPONSE_REQUIRED
+        );
 
         /*
          * Thing
@@ -270,21 +297,21 @@
                 e -> MessageFormat.format(THING_PATTERN, e.getThingEntityId()),
                 (e, extra) -> new ImmutableThingChange(e.getThingEntityId(), ChangeAction.CREATED, e.getThing(),
                         e.getRevision(), e.getTimestamp().orElse(null), extra, e.getDittoHeaders(),
-                        messagingProvider::emitSignal)
+                        emitAcknowledgement)
         );
 
         SelectorUtil.addHandlerForThingEvent(LOGGER, bus, ThingModified.TYPE, ThingModified.class,
                 e -> MessageFormat.format(THING_PATTERN, e.getThingEntityId()),
                 (e, extra) -> new ImmutableThingChange(e.getThingEntityId(), ChangeAction.UPDATED, e.getThing(),
                         e.getRevision(), e.getTimestamp().orElse(null), extra, e.getDittoHeaders(),
-                        messagingProvider::emitSignal)
+                        emitAcknowledgement)
         );
 
         SelectorUtil.addHandlerForThingEvent(LOGGER, bus, ThingDeleted.TYPE, ThingDeleted.class,
                 e -> MessageFormat.format(THING_PATTERN, e.getThingEntityId()),
                 (e, extra) -> new ImmutableThingChange(e.getThingEntityId(), ChangeAction.DELETED, null,
                         e.getRevision(), e.getTimestamp().orElse(null), extra, e.getDittoHeaders(),
-                        messagingProvider::emitSignal)
+                        emitAcknowledgement)
         );
 
         /*
@@ -297,7 +324,7 @@
                         JsonPointer.empty(),
                         e.getAccessControlList().toJson(e.getImplementedSchemaVersion()),
                         e.getRevision(), e.getTimestamp().orElse(null), extra, e.getDittoHeaders(),
-                        messagingProvider::emitSignal)
+                        emitAcknowledgement)
         );
 
         SelectorUtil.addHandlerForThingEvent(LOGGER, bus, AclEntryCreated.TYPE, AclEntryCreated.class,
@@ -307,7 +334,7 @@
                         JsonPointer.empty(),
                         e.getAclEntry().toJson(e.getImplementedSchemaVersion()),
                         e.getRevision(), e.getTimestamp().orElse(null), extra, e.getDittoHeaders(),
-                        messagingProvider::emitSignal)
+                        emitAcknowledgement)
         );
 
         SelectorUtil.addHandlerForThingEvent(LOGGER, bus, AclEntryModified.TYPE, AclEntryModified.class,
@@ -317,7 +344,7 @@
                         JsonPointer.empty(),
                         e.getAclEntry().toJson(e.getImplementedSchemaVersion()),
                         e.getRevision(), e.getTimestamp().orElse(null), extra, e.getDittoHeaders(),
-                        messagingProvider::emitSignal)
+                        emitAcknowledgement)
         );
 
         SelectorUtil.addHandlerForThingEvent(LOGGER, bus, AclEntryDeleted.TYPE, AclEntryDeleted.class,
@@ -327,7 +354,7 @@
                         JsonPointer.empty(),
                         null,
                         e.getRevision(), e.getTimestamp().orElse(null), extra, e.getDittoHeaders(),
-                        messagingProvider::emitSignal)
+                        emitAcknowledgement)
         );
 
         /*
@@ -339,7 +366,7 @@
                         JsonPointer.empty(),
                         e.getCreatedAttributes(),
                         e.getRevision(), e.getTimestamp().orElse(null), extra, e.getDittoHeaders(),
-                        messagingProvider::emitSignal)
+                        emitAcknowledgement)
         );
 
         SelectorUtil.addHandlerForThingEvent(LOGGER, bus, AttributesModified.TYPE, AttributesModified.class,
@@ -348,7 +375,7 @@
                         JsonPointer.empty(),
                         e.getModifiedAttributes(),
                         e.getRevision(), e.getTimestamp().orElse(null), extra, e.getDittoHeaders(),
-                        messagingProvider::emitSignal)
+                        emitAcknowledgement)
         );
 
         SelectorUtil.addHandlerForThingEvent(LOGGER, bus, AttributesDeleted.TYPE, AttributesDeleted.class,
@@ -357,7 +384,7 @@
                         JsonPointer.empty(),
                         null,
                         e.getRevision(), e.getTimestamp().orElse(null), extra, e.getDittoHeaders(),
-                        messagingProvider::emitSignal)
+                        emitAcknowledgement)
         );
 
         /*
@@ -370,7 +397,7 @@
                         e.getAttributePointer(),
                         e.getAttributeValue(),
                         e.getRevision(), e.getTimestamp().orElse(null), extra, e.getDittoHeaders(),
-                        messagingProvider::emitSignal));
+                        emitAcknowledgement));
 
         SelectorUtil.addHandlerForThingEvent(LOGGER, bus, AttributeModified.TYPE, AttributeModified.class,
                 e -> MessageFormat.format(ATTRIBUTE_PATTERN, e.getThingEntityId(),
@@ -379,7 +406,7 @@
                         e.getAttributePointer(),
                         e.getAttributeValue(),
                         e.getRevision(), e.getTimestamp().orElse(null), extra, e.getDittoHeaders(),
-                        messagingProvider::emitSignal));
+                        emitAcknowledgement));
 
         SelectorUtil.addHandlerForThingEvent(LOGGER, bus, AttributeDeleted.TYPE, AttributeDeleted.class,
                 e -> MessageFormat.format(ATTRIBUTE_PATTERN, e.getThingEntityId(),
@@ -388,7 +415,7 @@
                         e.getAttributePointer(),
                         null,
                         e.getRevision(), e.getTimestamp().orElse(null), extra, e.getDittoHeaders(),
-                        messagingProvider::emitSignal));
+                        emitAcknowledgement));
 
         /*
          * Features
@@ -399,7 +426,7 @@
                         e.getFeatures(),
                         JsonPointer.empty(),
                         e.getRevision(), e.getTimestamp().orElse(null), extra, e.getDittoHeaders(),
-                        messagingProvider::emitSignal)
+                        emitAcknowledgement)
         );
 
         SelectorUtil.addHandlerForThingEvent(LOGGER, bus, FeaturesModified.TYPE, FeaturesModified.class,
@@ -408,7 +435,7 @@
                         e.getFeatures(),
                         JsonPointer.empty(),
                         e.getRevision(), e.getTimestamp().orElse(null), extra, e.getDittoHeaders(),
-                        messagingProvider::emitSignal)
+                        emitAcknowledgement)
         );
 
         SelectorUtil.addHandlerForThingEvent(LOGGER, bus, FeaturesDeleted.TYPE, FeaturesDeleted.class,
@@ -417,7 +444,7 @@
                         null,
                         JsonPointer.empty(),
                         e.getRevision(), e.getTimestamp().orElse(null), extra, e.getDittoHeaders(),
-                        messagingProvider::emitSignal)
+                        emitAcknowledgement)
         );
 
         /*
@@ -429,7 +456,7 @@
                         e.getFeature(),
                         JsonPointer.empty(),
                         e.getRevision(), e.getTimestamp().orElse(null), extra, e.getDittoHeaders(),
-                        messagingProvider::emitSignal)
+                        emitAcknowledgement)
         );
 
         SelectorUtil.addHandlerForThingEvent(LOGGER, bus, FeatureModified.TYPE, FeatureModified.class,
@@ -438,7 +465,7 @@
                         e.getFeature(),
                         JsonPointer.empty(),
                         e.getRevision(), e.getTimestamp().orElse(null), extra, e.getDittoHeaders(),
-                        messagingProvider::emitSignal)
+                        emitAcknowledgement)
         );
 
         SelectorUtil.addHandlerForThingEvent(LOGGER, bus, FeatureDeleted.TYPE, FeatureDeleted.class,
@@ -447,7 +474,7 @@
                         null,
                         JsonPointer.empty(),
                         e.getRevision(), e.getTimestamp().orElse(null), extra, e.getDittoHeaders(),
-                        messagingProvider::emitSignal)
+                        emitAcknowledgement)
         );
 
         /*
@@ -461,7 +488,7 @@
                         JsonPointer.empty(),
                         e.getProperties().toJson(e.getImplementedSchemaVersion()),
                         e.getRevision(), e.getTimestamp().orElse(null), extra, e.getDittoHeaders(),
-                        messagingProvider::emitSignal)
+                        emitAcknowledgement)
         );
 
         SelectorUtil.addHandlerForThingEvent(LOGGER, bus, FeaturePropertiesModified.TYPE,
@@ -472,7 +499,7 @@
                         JsonPointer.empty(),
                         e.getProperties().toJson(e.getImplementedSchemaVersion()),
                         e.getRevision(), e.getTimestamp().orElse(null), extra, e.getDittoHeaders(),
-                        messagingProvider::emitSignal)
+                        emitAcknowledgement)
         );
 
         SelectorUtil.addHandlerForThingEvent(LOGGER, bus, FeaturePropertiesDeleted.TYPE,
@@ -483,7 +510,7 @@
                         JsonPointer.empty(),
                         null,
                         e.getRevision(), e.getTimestamp().orElse(null), extra, e.getDittoHeaders(),
-                        messagingProvider::emitSignal)
+                        emitAcknowledgement)
         );
 
         /*
@@ -497,7 +524,7 @@
                         e.getPropertyPointer(),
                         e.getPropertyValue(),
                         e.getRevision(), e.getTimestamp().orElse(null), extra, e.getDittoHeaders(),
-                        messagingProvider::emitSignal)
+                        emitAcknowledgement)
         );
 
         SelectorUtil.addHandlerForThingEvent(LOGGER, bus, FeaturePropertyModified.TYPE,
@@ -508,7 +535,7 @@
                         e.getPropertyPointer(),
                         e.getPropertyValue(),
                         e.getRevision(), e.getTimestamp().orElse(null), extra, e.getDittoHeaders(),
-                        messagingProvider::emitSignal)
+                        emitAcknowledgement)
         );
 
         SelectorUtil.addHandlerForThingEvent(LOGGER, bus, FeaturePropertyDeleted.TYPE,
@@ -519,7 +546,7 @@
                         e.getPropertyPointer(),
                         null,
                         e.getRevision(), e.getTimestamp().orElse(null), extra, e.getDittoHeaders(),
-                        messagingProvider::emitSignal)
+                        emitAcknowledgement)
         );
     }
 
