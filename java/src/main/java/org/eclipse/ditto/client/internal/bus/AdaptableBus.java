/*
 * Copyright (c) 2020 Contributors to the Eclipse Foundation
 *
 * See the NOTICE file(s) distributed with this work for additional
 * information regarding copyright ownership.
 *
 * This program and the accompanying materials are made available under the
 * terms of the Eclipse Public License 2.0 which is available at
 * http://www.eclipse.org/legal/epl-2.0
 *
 * SPDX-License-Identifier: EPL-2.0
 */
package org.eclipse.ditto.client.internal.bus;

import java.time.Duration;
import java.util.concurrent.CompletionStage;
import java.util.concurrent.ScheduledExecutorService;
import java.util.function.Consumer;
import java.util.function.Predicate;

import javax.annotation.Nullable;

import org.eclipse.ditto.protocoladapter.Adaptable;

/**
 * Event bus for messages that are either {@code String} or {@code} Adaptable.
 * On publication of a message as {@code String}, subscribers are notified as follows:
 * <ol>
 * <li>Message is classified as {@code String}. If a matching one-time subscriber is found, the subscriber is notified
 * and removed.</li>
 * <li>Message is classified as {@code Adaptable}. If a matching one-time subscriber is found, the subscriber is
 * notified and removed.</li>
 * <li>Message is classified as {@code Adaptable}. If a persistent subscriber is found, the subscriber is notified.
 * </li>
 * <li>The unhandled subscriber is notified.</li>
 * </ol>
 */
public interface AdaptableBus {

    /**
     * Add another string classifier.
     *
     * @param classifier the string classifier.
     * @return this object.
     */
    AdaptableBus addStringClassifier(Classifier<String> classifier);

    /**
     * Add another adaptable classifier.
     *
     * @param adaptableClassifier the adaptable classifier
     * @return this object.
     */
    AdaptableBus addAdaptableClassifier(Classifier<Adaptable> adaptableClassifier);

<<<<<<< HEAD
    /**
     * Add a one-time subscriber for a string message.
     *
     * @param tag the string classification, usually itself.
     * @param timeout how long to wait for a match.
     * @return a future string matching the tag according to the classifiers, or a failed future
     * if no string is matched within the timeout.
     */
    CompletionStage<String> subscribeOnceForString(Classification tag, Duration timeout);

=======
>>>>>>> f724b822
    /**
     * Add a one-time subscriber for a string message by replacing an existing with the same string value.
     *
     * @param tag the string classification, usually itself.
     * @param timeout how long to wait for a match.
     * @return a future string matching the tag according to the classifiers, or a failed future
     * if no string is matched within the timeout.
     */
    CompletionStage<String> subscribeOnceForStringExclusively(Classification tag, Duration timeout);

    /**
     * Add a one-time subscriber for an adaptable message. Only effective if no one-time string subscriber matches.
     *
     * @param tag the adaptable classification.
     * @param timeout how long to wait for a match.
     * @return a future adaptable matching the tag according to the classifiers, or a failed future
     * if no adaptable is matched within the timeout.
     */
    CompletionStage<Adaptable> subscribeOnceForAdaptable(Classification tag, Duration timeout);

    /**
     * Add a persistent subscriber for an adaptable message. Only effective if no one-time string or adaptable
     * subscriber matches.
     * If tag requires sequentialization, take care that the consumer is fast, or the bus will block.
     *
     * @param tag the adaptable classification.
     * @param adaptableConsumer the consumer of the adaptable message.
     * @return the subscription ID.
     */
    SubscriptionId subscribeForAdaptable(Classification tag, Consumer<Adaptable> adaptableConsumer);

    /**
     * Add a persistent subscriber for an adaptable message and remove all other subscribers.
     * Only effective if no one-time string or adaptable subscriber matches.
     *
     * @param tag the adaptable classification.
     * @param adaptableConsumer the consumer of the adaptable message.
     * @return the subscription ID.
     */
    SubscriptionId subscribeForAdaptableExclusively(Classification tag, Consumer<Adaptable> adaptableConsumer);

    /**
     * Add a persistent subscriber for an adaptable message that are removed after a timeout.
     * If tag requires sequentialization, take care that all consumer and predicate parameters are fast,
     * or the bus will block.
     *
     * @param tag the adaptable classification.
     * @param timeout how long to wait to remove the subscriber after matching messages stopped arriving.
     * @param adaptableConsumer consumer of non-termination messages.
     * @param terminationPredicate predicate for termination messages.
     * @param onTimeout what to do in case of timeout.
     * @return the subscription ID.
     */
    SubscriptionId subscribeForAdaptableWithTimeout(Classification tag,
            Duration timeout,
            Consumer<Adaptable> adaptableConsumer,
            Predicate<Adaptable> terminationPredicate,
            final Consumer<Throwable> onTimeout);

    /**
     * Remove a subscription from the bus. Do nothing if the subscription ID is null.
     *
     * @param subscriptionId the subscription ID.
     * @return whether the removed subscription exists.
     */
    boolean unsubscribe(@Nullable SubscriptionId subscriptionId);

    /**
     * @return the scheduled executor service of this adaptable bus.
     */
    ScheduledExecutorService getScheduledExecutor();

    /**
     * Closes the executor of the adaptable bus .
     */
    void shutdownExecutor();

    /**
     * Publish a string message that may or may not be an adaptable.
     *
     * @param message the string message.
     */
    void publish(String message);

    /**
     * An empty interface to mark adaptable bus subscriptions.
     */
    interface SubscriptionId {}
}<|MERGE_RESOLUTION|>--- conflicted
+++ resolved
@@ -53,7 +53,6 @@
      */
     AdaptableBus addAdaptableClassifier(Classifier<Adaptable> adaptableClassifier);
 
-<<<<<<< HEAD
     /**
      * Add a one-time subscriber for a string message.
      *
@@ -64,8 +63,6 @@
      */
     CompletionStage<String> subscribeOnceForString(Classification tag, Duration timeout);
 
-=======
->>>>>>> f724b822
     /**
      * Add a one-time subscriber for a string message by replacing an existing with the same string value.
      *
