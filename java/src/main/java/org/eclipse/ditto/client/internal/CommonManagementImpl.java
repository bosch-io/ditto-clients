/*
 * Copyright (c) 2019 Contributors to the Eclipse Foundation
 *
 * See the NOTICE file(s) distributed with this work for additional
 * information regarding copyright ownership.
 *
 * This program and the accompanying materials are made available under the
 * terms of the Eclipse Public License 2.0 which is available at
 * http://www.eclipse.org/legal/epl-2.0
 *
 * SPDX-License-Identifier: EPL-2.0
 */
package org.eclipse.ditto.client.internal;

import static org.eclipse.ditto.model.base.common.ConditionChecker.argumentNotEmpty;
import static org.eclipse.ditto.model.base.common.ConditionChecker.argumentNotNull;

import java.text.MessageFormat;
import java.util.ArrayList;
import java.util.Arrays;
import java.util.Collection;
import java.util.Collections;
import java.util.HashMap;
import java.util.List;
import java.util.Map;
import java.util.Optional;
import java.util.concurrent.CompletableFuture;
import java.util.concurrent.CompletionStage;
import java.util.function.Consumer;
import java.util.function.Function;

import javax.annotation.Nullable;

import org.eclipse.ditto.client.changes.Change;
import org.eclipse.ditto.client.changes.FeatureChange;
import org.eclipse.ditto.client.changes.FeaturesChange;
import org.eclipse.ditto.client.changes.ThingChange;
import org.eclipse.ditto.client.changes.internal.ImmutableFeatureChange;
import org.eclipse.ditto.client.changes.internal.ImmutableFeaturesChange;
import org.eclipse.ditto.client.changes.internal.ImmutableThingChange;
import org.eclipse.ditto.client.internal.bus.AdaptableBus;
import org.eclipse.ditto.client.internal.bus.Classification;
import org.eclipse.ditto.client.internal.bus.PointerBus;
import org.eclipse.ditto.client.internal.bus.SelectorUtil;
import org.eclipse.ditto.client.management.CommonManagement;
import org.eclipse.ditto.client.management.FeatureHandle;
import org.eclipse.ditto.client.management.ThingHandle;
import org.eclipse.ditto.client.messaging.MessagingProvider;
import org.eclipse.ditto.client.options.Option;
import org.eclipse.ditto.client.options.OptionName;
import org.eclipse.ditto.client.options.internal.OptionsEvaluator;
import org.eclipse.ditto.json.JsonFactory;
import org.eclipse.ditto.json.JsonFieldSelector;
import org.eclipse.ditto.json.JsonObject;
import org.eclipse.ditto.json.JsonPointer;
import org.eclipse.ditto.json.JsonValue;
import org.eclipse.ditto.model.messages.Message;
import org.eclipse.ditto.model.messages.MessageDirection;
import org.eclipse.ditto.model.messages.MessageHeaders;
import org.eclipse.ditto.model.policies.Policy;
import org.eclipse.ditto.model.things.Feature;
import org.eclipse.ditto.model.things.Features;
import org.eclipse.ditto.model.things.Thing;
import org.eclipse.ditto.model.things.ThingId;
import org.eclipse.ditto.model.things.ThingsModelFactory;
import org.eclipse.ditto.protocoladapter.Adaptable;
import org.eclipse.ditto.protocoladapter.TopicPath;
<<<<<<< HEAD
import org.eclipse.ditto.signals.base.WithOptionalEntity;
=======
import org.eclipse.ditto.signals.base.Signal;
>>>>>>> e9d37208
import org.eclipse.ditto.signals.commands.things.modify.CreateThing;
import org.eclipse.ditto.signals.commands.things.modify.CreateThingResponse;
import org.eclipse.ditto.signals.commands.things.modify.DeleteThing;
import org.eclipse.ditto.signals.commands.things.modify.DeleteThingResponse;
import org.eclipse.ditto.signals.commands.things.modify.ModifyThingResponse;
import org.eclipse.ditto.signals.commands.things.modify.ThingModifyCommandResponse;
import org.eclipse.ditto.signals.commands.things.query.RetrieveThings;
import org.eclipse.ditto.signals.commands.things.query.RetrieveThingsResponse;
import org.slf4j.Logger;
import org.slf4j.LoggerFactory;

/**
 * Default implementation for {@link CommonManagement}.
 *
 * @param <T> the type of {@link ThingHandle} for handling {@code Things}s
 * @param <F> the type of {@link FeatureHandle} for handling {@code Feature}s
 * @since 1.0.0
 */
public abstract class CommonManagementImpl<T extends ThingHandle<F>, F extends FeatureHandle>
        extends AbstractHandle
        implements CommonManagement<T, F> {

    private static final String ARGUMENT_THING_ID = "thingId";
    private static final String ARGUMENT_THING = "thing";
    private static final String ARGUMENT_INITIAL_POLICY = "initialPolicy";
    private static final Logger LOGGER = LoggerFactory.getLogger(CommonManagementImpl.class);

    protected final OutgoingMessageFactory outgoingMessageFactory;

    private final HandlerRegistry<T, F> handlerRegistry;
    private final PointerBus bus;

    protected CommonManagementImpl(
            final TopicPath.Channel channel,
            final MessagingProvider messagingProvider,
            final OutgoingMessageFactory outgoingMessageFactory,
            final HandlerRegistry<T, F> handlerRegistry,
            final PointerBus bus) {

        super(messagingProvider, channel);
        this.outgoingMessageFactory = outgoingMessageFactory;
        this.handlerRegistry = handlerRegistry;
        this.bus = bus;
    }

    @Override
    public CompletableFuture<Void> startConsumption() {
        return doStartConsumption(Collections.emptyMap());
    }

    @Override
    public CompletableFuture<Void> startConsumption(final Option<?>... consumptionOptions) {

        // only accept "Consumption" related options here:
        final Optional<Option<?>> unknownOptionIncluded = Arrays.stream(consumptionOptions)
                .filter(option -> !option.getName().equals(OptionName.Consumption.NAMESPACES))
                .filter(option -> !option.getName().equals(OptionName.Consumption.FILTER))
                .filter(option -> !option.getName().equals(OptionName.Consumption.EXTRA_FIELDS))
                .findFirst();
        if (unknownOptionIncluded.isPresent()) {
            final Option<?> unknownOption = unknownOptionIncluded.get();
            throw new IllegalArgumentException("Unsupported Option <" + unknownOption + ">. " +
                    "The only supported options for startConsumption() are: " +
                    "Options.Consumption.namespaces() and Options.Consumption.filter()");
        }

        final OptionsEvaluator.Consumption options = OptionsEvaluator.forConsumptionOptions(consumptionOptions);
        final Map<String, String> subscriptionConfig = new HashMap<>();
        options.getNamespaces().ifPresent(namespaces ->
                subscriptionConfig.put(CONSUMPTION_PARAM_NAMESPACES, String.join(",", namespaces)));
        options.getFilter().ifPresent(filter ->
                subscriptionConfig.put(CONSUMPTION_PARAM_FILTER, filter.toString()));
        options.getExtraFields().ifPresent(extraFields ->
                subscriptionConfig.put(CONSUMPTION_PARAM_EXTRA_FIELDS, extraFields.toString()));

        return doStartConsumption(subscriptionConfig);
    }

    /**
     * Starts the consumption of twin events / messages / live events and commands.
     *
     * @param consumptionConfig the configuration Map to apply for the consumption.
     * @return a CompletableFuture that terminates when the start operation was successful.
     */
    protected abstract CompletableFuture<Void> doStartConsumption(Map<String, String> consumptionConfig);

    /**
     * Returns the MessagingProvider this CommonManagement uses.
     *
     * @return the MessagingProvider this CommonManagement uses.
     */
    protected MessagingProvider getMessagingProvider() {
        return messagingProvider;
    }

    /**
     * Returns the OutgoingMessageFactory this CommonManagement uses.
     *
     * @return the OutgoingMessageFactory this CommonManagement uses.
     */
    protected OutgoingMessageFactory getOutgoingMessageFactory() {
        return outgoingMessageFactory;
    }

    /**
     * Returns the HandlerRegistry this CommonManagement uses.
     *
     * @return the HandlerRegistry this CommonManagement uses.
     */
    protected HandlerRegistry<T, F> getHandlerRegistry() {
        return handlerRegistry;
    }

    /**
     * Returns the Bus this CommonManagement uses.
     *
     * @return the Bus this CommonManagement uses.
     */
    protected PointerBus getBus() {
        return bus;
    }

    @Override
    public boolean deregister(final String registrationId) {
        return handlerRegistry.deregister(registrationId);
    }

    @Override
    public T forId(final ThingId thingId) {
        argumentNotNull(thingId);
        return handlerRegistry.thingHandleForThingId(thingId, () -> createThingHandle(thingId));
    }

    /**
     * Creates a {@link ThingHandle} for the given thing id.
     *
     * @param thingId the thing id
     * @return the thing handle
     */
    protected abstract T createThingHandle(final ThingId thingId);

    /**
     * Returns the created {@link ThingHandle} for the passed {@code thingId} if one was created.
     *
     * @param thingId the Thing ID to look for in the already created ThingHandles.
     * @return the created thing handle
     */
    protected Optional<T> getThingHandle(final ThingId thingId) {
        return handlerRegistry.getThingHandle(thingId);
    }

    @Override
    public F forFeature(final ThingId thingId, final String featureId) {
        argumentNotNull(thingId);
        argumentNotNull(featureId);
        return handlerRegistry.featureHandleForFeatureId(thingId, featureId, () ->
                createFeatureHandle(thingId, featureId));
    }

    /**
     * Creates a {@link FeatureHandle} for the given thing and feature ids.
     *
     * @param thingId the thing id
     * @param featureId the feature id
     * @return the feature handle
     */
    protected abstract F createFeatureHandle(final ThingId thingId, final String featureId);

    /**
     * Returns the created {@link FeatureHandle} for the passed {@code thingId} and {@code featureId} if one was
     * created.
     *
     * @param thingId the Thing ID to look for in the already created FeatureHandles.
     * @param featureId the Feature ID to look for in the already created FeatureHandles.
     * @return the created feature handle
     */
    protected Optional<F> getFeatureHandle(final ThingId thingId, final String featureId) {
        return handlerRegistry.getFeatureHandle(thingId, featureId);
    }

    @Override
    public CompletableFuture<Thing> create(final Option<?>... options) {
        // as the backend adds the default namespace, we can here simply use the empty namespace.
        final Thing thing = ThingsModelFactory.newThingBuilder()
                .setId(ThingId.generateRandom())
                .build();
        return create(thing, options);
    }

    @Override
    public CompletableFuture<Thing> create(final ThingId thingId, final Option<?>... options) {
        argumentNotNull(thingId);
        argumentNotEmpty(thingId);

        final Thing thing = ThingsModelFactory.newThingBuilder()
                .setId(ThingId.of(thingId))
                .build();
        return create(thing, options);
    }

    @Override
    public CompletableFuture<Thing> create(final Thing thing, final Option<?>... options) {
        return processCreate(thing, null, options);
    }

    @Override
    public CompletableFuture<Thing> create(final JsonObject jsonObject, final Option<?>... options) {
        argumentNotNull(jsonObject);

        final Optional<JsonObject> initialPolicy = getInlinePolicyFromThingJson(jsonObject);

        final Thing thing = ThingsModelFactory.newThing(jsonObject);
        return processCreate(thing, initialPolicy.orElse(null), options);
    }

    @Override
    public CompletableFuture<Thing> create(final Policy initialPolicy, final Option<?>... options) {
        argumentNotNull(initialPolicy, ARGUMENT_INITIAL_POLICY);
        // as the backend adds the default namespace, we can here simply use the empty namespace.
        final Thing thing = ThingsModelFactory.newThingBuilder()
                .setId(ThingId.generateRandom())
                .build();
        return processCreate(thing, initialPolicy.toJson(), options);
    }

    @Override
    public CompletableFuture<Thing> create(final ThingId thingId, final JsonObject initialPolicy,
            final Option<?>... options) {
        argumentNotNull(thingId, ARGUMENT_THING_ID);
        argumentNotEmpty(thingId);
        argumentNotNull(initialPolicy, ARGUMENT_INITIAL_POLICY);

        final Thing thing = ThingsModelFactory.newThingBuilder()
                .setId(ThingId.of(thingId))
                .build();
        return processCreate(thing, initialPolicy, options);
    }


    @Override
    public CompletableFuture<Thing> create(final ThingId thingId, final Policy initialPolicy,
            final Option<?>... options) {
        argumentNotNull(thingId, ARGUMENT_THING_ID);
        argumentNotEmpty(thingId);
        argumentNotNull(initialPolicy, ARGUMENT_INITIAL_POLICY);

        final Thing thing = ThingsModelFactory.newThingBuilder()
                .setId(ThingId.of(thingId))
                .build();
        return processCreate(thing, initialPolicy.toJson(), options);
    }

    @Override
    public CompletableFuture<Thing> create(final JsonObject thing, final JsonObject initialPolicy,
            final Option<?>... options) {
        argumentNotNull(thing, ARGUMENT_THING);
        argumentNotNull(initialPolicy, ARGUMENT_INITIAL_POLICY);

        return processCreate(ThingsModelFactory.newThing(thing), initialPolicy, options);
    }

    @Override
    public CompletableFuture<Thing> create(final JsonObject thing, final Policy initialPolicy,
            final Option<?>... options) {
        argumentNotNull(thing, ARGUMENT_THING);
        argumentNotNull(initialPolicy, ARGUMENT_INITIAL_POLICY);

        return processCreate(ThingsModelFactory.newThing(thing), initialPolicy.toJson(), options);
    }

    @Override
    public CompletableFuture<Thing> create(final Thing thing, final JsonObject initialPolicy,
            final Option<?>... options) {
        argumentNotNull(thing, ARGUMENT_THING);
        assertThatThingHasId(thing);
        argumentNotNull(initialPolicy, ARGUMENT_INITIAL_POLICY);

        return processCreate(thing, initialPolicy, options);
    }

    @Override
    public CompletableFuture<Thing> create(final Thing thing, final Policy initialPolicy,
            final Option<?>... options) {
        argumentNotNull(thing, ARGUMENT_THING);
        assertThatThingHasId(thing);
        argumentNotNull(initialPolicy, ARGUMENT_INITIAL_POLICY);

        return processCreate(thing, initialPolicy.toJson(), options);
    }

    private CompletableFuture<Thing> processCreate(final Thing thing, @Nullable final JsonObject initialPolicy,
            final Option<?>... options) {
        argumentNotNull(thing);
        assertThatThingHasId(thing);

        final CreateThing command = outgoingMessageFactory.createThing(thing, initialPolicy, options);
<<<<<<< HEAD

        return new SendTerminator<Thing>(messagingProvider, responseForwarder, channel, command)
                .applyModify(response -> {
                    if (response instanceof WithOptionalEntity) {
                        return ThingsModelFactory.newThing(
                                ((WithOptionalEntity) response).getEntity(response.getImplementedSchemaVersion())
                                .orElse(JsonFactory.nullObject()).asObject());
                    } else {
                        return null;
                    }
                });
=======
        return askThingCommand(command, CreateThingResponse.class, response ->
                response.getThingCreated().orElseGet(() -> ThingsModelFactory.newThing(JsonFactory.nullObject())))
                .toCompletableFuture();
>>>>>>> e9d37208
    }

    @Override
    public CompletableFuture<Optional<Thing>> put(final Thing thing, final Option<?>... options) {
        argumentNotNull(thing, ARGUMENT_THING);
        assertThatThingHasId(thing);
        return processPut(thing, null, options);
    }

    @Override
    public CompletableFuture<Optional<Thing>> put(final JsonObject jsonObject, final Option<?>... options) {
        argumentNotNull(jsonObject);

        final Optional<JsonObject> initialPolicy = getInlinePolicyFromThingJson(jsonObject);

        final Thing thing = ThingsModelFactory.newThing(jsonObject);
        return processPut(thing, initialPolicy.orElse(null), options);
    }

    @Override
    public CompletableFuture<Optional<Thing>> put(final JsonObject thing, final JsonObject initialPolicy,
            final Option<?>... options) {
        argumentNotNull(thing, ARGUMENT_THING);
        argumentNotNull(initialPolicy, ARGUMENT_INITIAL_POLICY);

        return processPut(ThingsModelFactory.newThing(thing), initialPolicy, options);
    }

    @Override
    public CompletableFuture<Optional<Thing>> put(final JsonObject thing, final Policy initialPolicy,
            final Option<?>... options) {
        argumentNotNull(thing, ARGUMENT_THING);
        argumentNotNull(initialPolicy, ARGUMENT_INITIAL_POLICY);

        return processPut(ThingsModelFactory.newThing(thing), initialPolicy.toJson(), options);
    }

    @Override
    public CompletableFuture<Optional<Thing>> put(final Thing thing, final JsonObject initialPolicy,
            final Option<?>... options) {
        argumentNotNull(thing, ARGUMENT_THING);
        assertThatThingHasId(thing);
        argumentNotNull(initialPolicy, ARGUMENT_INITIAL_POLICY);

        return processPut(thing, initialPolicy, options);
    }

    @Override
    public CompletableFuture<Optional<Thing>> put(final Thing thing, final Policy initialPolicy,
            final Option<?>... options) {
        argumentNotNull(thing, ARGUMENT_THING);
        assertThatThingHasId(thing);
        argumentNotNull(initialPolicy, ARGUMENT_INITIAL_POLICY);

        return processPut(thing, initialPolicy.toJson(), options);
    }

    private CompletableFuture<Optional<Thing>> processPut(final Thing thing, @Nullable final JsonObject initialPolicy,
            final Option<?>... options) {
        argumentNotNull(thing);
        assertThatThingHasId(thing);
<<<<<<< HEAD

        return new SendTerminator<Optional<Thing>>(messagingProvider, responseForwarder, channel,
                outgoingMessageFactory.putThing(thing, initialPolicy, options)).applyModify(response -> {
            if (response instanceof WithOptionalEntity) {
                return ((WithOptionalEntity) response).getEntity(response.getImplementedSchemaVersion())
=======
        return askThingCommand(outgoingMessageFactory.putThing(thing, initialPolicy, options),
                // response could be either CreateThingResponse or ModifyThingResponse.
                ThingModifyCommandResponse.class,
                response -> response.getEntity(response.getImplementedSchemaVersion())
>>>>>>> e9d37208
                        .map(JsonValue::asObject)
                        .map(ThingsModelFactory::newThing)
        ).toCompletableFuture();
    }

    @Override
    public CompletableFuture<Void> update(final Thing thing, final Option<?>... options) {
        argumentNotNull(thing);
        assertThatThingHasId(thing);

        return askThingCommand(outgoingMessageFactory.updateThing(thing, options), ModifyThingResponse.class,
                this::toVoid).toCompletableFuture();
    }

    @Override
    public CompletableFuture<Void> update(final JsonObject jsonObject, final Option<?>... options) {
        argumentNotNull(jsonObject);

        final Thing thing = ThingsModelFactory.newThing(jsonObject);
        return update(thing, options);
    }

    @Override
    public CompletableFuture<Void> delete(final ThingId thingId, final Option<?>... options) {
        argumentNotNull(thingId);

        final DeleteThing command = outgoingMessageFactory.deleteThing(thingId, options);
        return askThingCommand(command, DeleteThingResponse.class, this::toVoid).toCompletableFuture();
    }

    @Override
    public CompletableFuture<List<Thing>> retrieve(final Iterable<ThingId> thingIds) {
        argumentNotNull(thingIds);

        return sendRetrieveThingsMessage(outgoingMessageFactory.retrieveThings(thingIds));
    }

    @Override
    public CompletableFuture<List<Thing>> retrieve(final ThingId thingId, final ThingId... thingIds) {
        argumentNotNull(thingId);
        argumentNotNull(thingIds);

        final Collection<ThingId> thingIdList = new ArrayList<>(1 + thingIds.length);
        thingIdList.add(thingId);
        Collections.addAll(thingIdList, thingIds);

        return sendRetrieveThingsMessage(outgoingMessageFactory.retrieveThings(thingIdList));
    }

    @Override
    public CompletableFuture<List<Thing>> retrieve(final JsonFieldSelector fieldSelector, final ThingId thingId,
            final ThingId... thingIds) {

        argumentNotNull(thingId);
        argumentNotNull(thingIds);

        final Collection<ThingId> thingIdList = new ArrayList<>(1 + thingIds.length);
        thingIdList.add(thingId);
        Collections.addAll(thingIdList, thingIds);

        return retrieve(fieldSelector, thingIdList);
    }

    @Override
    public CompletableFuture<List<Thing>> retrieve(final JsonFieldSelector fieldSelector,
            final Iterable<ThingId> thingIds) {

        argumentNotNull(fieldSelector);
        argumentNotNull(thingIds);

        return sendRetrieveThingsMessage(outgoingMessageFactory.retrieveThings(thingIds, fieldSelector.getPointers()));
    }

    @Override
    public void registerForAttributesChanges(final String registrationId, final Consumer<Change> handler) {
        argumentNotNull(handler);
        SelectorUtil.registerForChanges(handlerRegistry, registrationId,
                SelectorUtil.formatJsonPointer(LOGGER, "/things/'{thingId}'/attributes"),
                Change.class, handler, (change, value, path, params) -> change.withPathAndValue(path, value)
        );
    }

    @Override
    public void registerForAttributeChanges(final String registrationId, final JsonPointer attrPath,
            final Consumer<Change> handler) {

        argumentNotNull(attrPath);
        argumentNotNull(handler);
        SelectorUtil.registerForChanges(handlerRegistry, registrationId,
                SelectorUtil.formatJsonPointer(LOGGER, "/things/'{thingId}'/attributes{0}", attrPath), Change.class,
                handler, (change, value, path, params) -> change.withPathAndValue(path, value)
        );
    }

    @Override
    public void registerForFeatureChanges(final String registrationId, final Consumer<FeatureChange> handler) {
        argumentNotNull(handler);
        SelectorUtil.registerForChanges(handlerRegistry, registrationId,
                SelectorUtil.formatJsonPointer(LOGGER, "/things/'{thingId}'/features/'{featureId}'"),
                FeatureChange.class, handler, (change, value, path, params) -> {
                    final Feature feature = value != null ?
                            ThingsModelFactory.newFeatureBuilder(value.asObject())
                                    .useId(params.get("{featureId}"))
                                    .build() : null;
                    return new ImmutableFeatureChange(change.withPathAndValue(path, value), feature);
                });
    }

    @Override
    public void registerForFeatureChanges(final String registrationId, final String featureId,
            final Consumer<FeatureChange> handler) {

        argumentNotNull(featureId);
        argumentNotNull(handler);
        SelectorUtil.registerForChanges(handlerRegistry, registrationId,
                SelectorUtil.formatJsonPointer(LOGGER, "/things/'{thingId}'/features/{0}", featureId),
                FeatureChange.class, handler, (change, value, path, params) -> {
                    final Feature feature = value != null ?
                            ThingsModelFactory.newFeatureBuilder(value.asObject()).useId(featureId).build() : null;
                    return new ImmutableFeatureChange(change.withPathAndValue(path, value), feature);
                });
    }

    @Override
    public void registerForFeaturesChanges(final String registrationId, final Consumer<FeaturesChange> handler) {
        argumentNotNull(handler);
        SelectorUtil.registerForChanges(handlerRegistry, registrationId,
                SelectorUtil.formatJsonPointer(LOGGER, "/things/'{thingId}'/features"),
                FeaturesChange.class, handler, (change, value, path, params) -> {
                    final Features features = value != null ? ThingsModelFactory.newFeatures(value.asObject()) : null;
                    return new ImmutableFeaturesChange(change.withPathAndValue(path, value), features);
                });
    }

    @Override
    public void registerForFeaturePropertyChanges(final String registrationId, final String featureId,
            final Consumer<Change> handler) {

        argumentNotNull(featureId);
        argumentNotNull(handler);
        SelectorUtil.registerForChanges(handlerRegistry, registrationId,
                SelectorUtil.formatJsonPointer(LOGGER, "/things/'{thingId}'/features/{0}/properties", featureId),
                Change.class, handler, (change, value, path, params) -> change.withPathAndValue(path, value)
        );
    }

    @Override
    public void registerForFeaturePropertyChanges(final String registrationId,
            final String featureId,
            final JsonPointer propertyPath,
            final Consumer<Change> handler) {

        argumentNotNull(featureId);
        argumentNotNull(propertyPath);
        argumentNotNull(handler);
        SelectorUtil.registerForChanges(handlerRegistry, registrationId,
                SelectorUtil.formatJsonPointer(LOGGER, "/things/'{thingId}'/features/{0}/properties{1}", featureId,
                        propertyPath),
                Change.class, handler, (change, value, path, params) -> change.withPathAndValue(path, value)
        );
    }

    @Override
    public void registerForThingChanges(final String registrationId, final Consumer<ThingChange> handler) {
        argumentNotNull(handler);
        SelectorUtil.registerForChanges(handlerRegistry, registrationId,
                SelectorUtil.formatJsonPointer(LOGGER, "/things/'{thingId}'"),
                ThingChange.class, handler, (change, value, path, params) -> {
                    final Thing thing = null != value ? ThingsModelFactory.newThing(value.asObject()) : null;
                    return new ImmutableThingChange(change.withPathAndValue(path, value), thing);
                });
    }

    /**
     * Request a subscription for a streaming type.
     *
     * @param previousSubscriptionId the previous subscription ID if any exists.
     * @param streamingType the streaming type.
     * @param protocolCommand the command to start the subscription.
     * @param protocolCommandAck the expected acknowledgement.
     * @param futureToCompleteOrFailAfterAck the future to complete or fail after receiving the expected acknowledgement
     * or not.
     * @param adaptableToMessage function to convert an adaptable into a message.
     * @return the subscription ID.
     */
    protected AdaptableBus.SubscriptionId subscribe(
            @Nullable final AdaptableBus.SubscriptionId previousSubscriptionId,
            final Classification.StreamingType streamingType,
            final String protocolCommand,
            final String protocolCommandAck,
            final CompletableFuture<Void> futureToCompleteOrFailAfterAck,
            final Function<Adaptable, Message<?>> adaptableToMessage) {

        return subscribeAndPublishMessage(previousSubscriptionId, streamingType, protocolCommand, protocolCommandAck,
                futureToCompleteOrFailAfterAck, adaptable -> bus -> {
                    final Message<?> message = adaptableToMessage.apply(adaptable);
                    bus.notify(message.getSubject(), message);
                });
    }

    protected AdaptableBus.SubscriptionId subscribeAndPublishMessage(
            @Nullable final AdaptableBus.SubscriptionId previousSubscriptionId,
            final Classification.StreamingType streamingType,
            final String protocolCommand,
            final String protocolCommandAck,
            final CompletableFuture<Void> futureToCompleteOrFailAfterAck,
            final Function<Adaptable, NotifyMessage> adaptableToNotifier) {

        LOGGER.trace("Sending {} and waiting for {}", protocolCommand, protocolCommandAck);
        final AdaptableBus adaptableBus = messagingProvider.getAdaptableBus();
        if (previousSubscriptionId != null) {
            // remove previous subscription without going through back-end because subscription will be replaced
            adaptableBus.unsubscribe(previousSubscriptionId);
        }
        final AdaptableBus.SubscriptionId subscriptionId =
                adaptableBus.subscribeForAdaptable(streamingType,
                        adaptable -> adaptableToNotifier.apply(adaptable).accept(getBus()));
        final Classification tag = Classification.forString(protocolCommandAck);
        adjoin(adaptableBus.subscribeOnceForString(tag, getTimeout()), futureToCompleteOrFailAfterAck);
        messagingProvider.emit(protocolCommand);
        return subscriptionId;
    }

    /**
     * Remove a subscription.
     *
     * @param subscriptionId the subscription ID.
     * @param protocolCommand the command to stop the subscription.
     * @param protocolCommandAck the expected acknowledgement.
     * @param futureToCompleteOrFailAfterAck the future to complete or fail after receiving the expected acknowledgement
     * or not.
     */
    protected void unsubscribe(
            @Nullable final AdaptableBus.SubscriptionId subscriptionId,
            final String protocolCommand,
            final String protocolCommandAck,
            final CompletableFuture<Void> futureToCompleteOrFailAfterAck) {

        final AdaptableBus adaptableBus = messagingProvider.getAdaptableBus();
        if (adaptableBus.unsubscribe(subscriptionId)) {
            LOGGER.trace("Sending {} and waiting for {}", protocolCommand, protocolCommandAck);
            adjoin(adaptableBus.subscribeOnceForString(Classification.forString(protocolCommandAck), getTimeout()),
                    futureToCompleteOrFailAfterAck);
            messagingProvider.emit(protocolCommand);
        } else {
            LOGGER.trace("Requested to {} but won't because already stopped", protocolCommand);
            futureToCompleteOrFailAfterAck.complete(null);
        }
    }

    protected static Message<?> asThingMessage(final Adaptable adaptable) {
        final Signal<?> signal = PROTOCOL_ADAPTER.fromAdaptable(adaptable);
        final ThingId thingId = ThingId.of(signal.getEntityId());
        final MessageHeaders messageHeaders =
                MessageHeaders.newBuilder(MessageDirection.FROM, thingId, signal.getType())
                        .correlationId(signal.getDittoHeaders().getCorrelationId().orElse(null))
                        .build();
        return Message.newBuilder(messageHeaders)
                .payload(signal)
                .extra(adaptable.getPayload().getExtra().orElse(null))
                .build();
    }

    private static void adjoin(final CompletionStage<?> stage, final CompletableFuture<Void> future) {
        stage.thenAccept(ignored -> future.complete(null))
                .exceptionally(error -> {
                    future.completeExceptionally(error);
                    return null;
                });
    }

    private static Optional<JsonObject> getInlinePolicyFromThingJson(final JsonObject jsonObject) {
        return jsonObject.getValue(CreateThing.JSON_INLINE_POLICY.getPointer())
                .filter(JsonValue::isObject)
                .map(JsonValue::asObject);
    }

    private static void assertThatThingHasId(final Thing thing) {
        if (!thing.getEntityId().isPresent()) {
            final String msgPattern = "Mandatory field <{0}> is missing!";
            throw new IllegalArgumentException(MessageFormat.format(msgPattern, Thing.JsonFields.ID.getPointer()));
        }
    }

    private CompletableFuture<List<Thing>> sendRetrieveThingsMessage(final RetrieveThings command) {
        return askThingCommand(command, RetrieveThingsResponse.class, RetrieveThingsResponse::getThings)
                .toCompletableFuture();
    }

    @FunctionalInterface
    protected interface NotifyMessage {

        void accept(final PointerBus pointerBus);
    }
}<|MERGE_RESOLUTION|>--- conflicted
+++ resolved
@@ -28,7 +28,9 @@
 import java.util.concurrent.CompletionStage;
 import java.util.function.Consumer;
 import java.util.function.Function;
-
+import java.util.function.Predicate;
+
+import javax.annotation.Nonnull;
 import javax.annotation.Nullable;
 
 import org.eclipse.ditto.client.changes.Change;
@@ -50,10 +52,15 @@
 import org.eclipse.ditto.client.options.OptionName;
 import org.eclipse.ditto.client.options.internal.OptionsEvaluator;
 import org.eclipse.ditto.json.JsonFactory;
+import org.eclipse.ditto.json.JsonField;
 import org.eclipse.ditto.json.JsonFieldSelector;
 import org.eclipse.ditto.json.JsonObject;
 import org.eclipse.ditto.json.JsonPointer;
 import org.eclipse.ditto.json.JsonValue;
+import org.eclipse.ditto.model.base.acks.DittoAcknowledgementLabel;
+import org.eclipse.ditto.model.base.common.HttpStatusCode;
+import org.eclipse.ditto.model.base.headers.DittoHeaders;
+import org.eclipse.ditto.model.base.json.JsonSchemaVersion;
 import org.eclipse.ditto.model.messages.Message;
 import org.eclipse.ditto.model.messages.MessageDirection;
 import org.eclipse.ditto.model.messages.MessageHeaders;
@@ -65,15 +72,17 @@
 import org.eclipse.ditto.model.things.ThingsModelFactory;
 import org.eclipse.ditto.protocoladapter.Adaptable;
 import org.eclipse.ditto.protocoladapter.TopicPath;
-<<<<<<< HEAD
+import org.eclipse.ditto.signals.acks.base.Acknowledgement;
+import org.eclipse.ditto.signals.acks.base.Acknowledgements;
+import org.eclipse.ditto.signals.base.Signal;
 import org.eclipse.ditto.signals.base.WithOptionalEntity;
-=======
-import org.eclipse.ditto.signals.base.Signal;
->>>>>>> e9d37208
+import org.eclipse.ditto.signals.commands.base.Command;
+import org.eclipse.ditto.signals.commands.base.CommandResponse;
 import org.eclipse.ditto.signals.commands.things.modify.CreateThing;
 import org.eclipse.ditto.signals.commands.things.modify.CreateThingResponse;
 import org.eclipse.ditto.signals.commands.things.modify.DeleteThing;
 import org.eclipse.ditto.signals.commands.things.modify.DeleteThingResponse;
+import org.eclipse.ditto.signals.commands.things.modify.ModifyThing;
 import org.eclipse.ditto.signals.commands.things.modify.ModifyThingResponse;
 import org.eclipse.ditto.signals.commands.things.modify.ThingModifyCommandResponse;
 import org.eclipse.ditto.signals.commands.things.query.RetrieveThings;
@@ -366,23 +375,10 @@
         assertThatThingHasId(thing);
 
         final CreateThing command = outgoingMessageFactory.createThing(thing, initialPolicy, options);
-<<<<<<< HEAD
-
-        return new SendTerminator<Thing>(messagingProvider, responseForwarder, channel, command)
-                .applyModify(response -> {
-                    if (response instanceof WithOptionalEntity) {
-                        return ThingsModelFactory.newThing(
-                                ((WithOptionalEntity) response).getEntity(response.getImplementedSchemaVersion())
-                                .orElse(JsonFactory.nullObject()).asObject());
-                    } else {
-                        return null;
-                    }
-                });
-=======
-        return askThingCommand(command, CreateThingResponse.class, response ->
-                response.getThingCreated().orElseGet(() -> ThingsModelFactory.newThing(JsonFactory.nullObject())))
+
+        return askThingCommand(command, CreateThingResponse.class,
+                response -> transformModifyResponse(command, response))
                 .toCompletableFuture();
->>>>>>> e9d37208
     }
 
     @Override
@@ -444,20 +440,12 @@
             final Option<?>... options) {
         argumentNotNull(thing);
         assertThatThingHasId(thing);
-<<<<<<< HEAD
-
-        return new SendTerminator<Optional<Thing>>(messagingProvider, responseForwarder, channel,
-                outgoingMessageFactory.putThing(thing, initialPolicy, options)).applyModify(response -> {
-            if (response instanceof WithOptionalEntity) {
-                return ((WithOptionalEntity) response).getEntity(response.getImplementedSchemaVersion())
-=======
-        return askThingCommand(outgoingMessageFactory.putThing(thing, initialPolicy, options),
+
+        final ModifyThing command = outgoingMessageFactory.putThing(thing, initialPolicy, options);
+        return askThingCommand(command,
                 // response could be either CreateThingResponse or ModifyThingResponse.
                 ThingModifyCommandResponse.class,
-                response -> response.getEntity(response.getImplementedSchemaVersion())
->>>>>>> e9d37208
-                        .map(JsonValue::asObject)
-                        .map(ThingsModelFactory::newThing)
+                response -> Optional.ofNullable(transformModifyResponse(command, response))
         ).toCompletableFuture();
     }
 
@@ -745,6 +733,87 @@
                 .toCompletableFuture();
     }
 
+    @Nullable
+    private Thing transformModifyResponse(final Command<?> command, final CommandResponse<?> result) {
+        final CommandResponse<?> response;
+        // also handle Acknowledgements which are a CommandResponse as well:
+        if (result instanceof Acknowledgements) {
+            // from the "twin-persisted" acknowledgement, create the actual CommandResponse and feed it back
+            response = ((Acknowledgements) result).stream()
+                    .filter(ack -> ack.getLabel().equals(DittoAcknowledgementLabel.PERSISTED))
+                    .findFirst()
+                    .map(ack -> createThingModifyCommandResponseFromAcknowledgement(command, ack))
+                    .map(signal -> (CommandResponse<?>) signal)
+                    .orElseThrow(() -> new IllegalStateException("Didn't receive an Acknowledgement for label '" +
+                            DittoAcknowledgementLabel.PERSISTED + "'. Please make sure to always request the '" +
+                            DittoAcknowledgementLabel.PERSISTED + "' Acknowledgement if you need to process the " +
+                            "response in the client."));
+        } else {
+            response = result;
+        }
+
+        if (response instanceof WithOptionalEntity) {
+            return ThingsModelFactory.newThing(
+                    ((WithOptionalEntity) response).getEntity(response.getImplementedSchemaVersion())
+                            .orElse(JsonFactory.nullObject()).asObject());
+        } else {
+            return null;
+        }
+    }
+
+    private ThingModifyCommandResponse<ThingModifyCommandResponse<?>>
+    createThingModifyCommandResponseFromAcknowledgement(
+            final Command<?> command,
+            final Acknowledgement ack) {
+        return new ThingModifyCommandResponse<ThingModifyCommandResponse<?>>() {
+            @Override
+            public JsonPointer getResourcePath() {
+                return command.getResourcePath();
+            }
+
+            @Override
+            public String getType() {
+                return command.getType().replace(".commands", ".responses");
+            }
+
+            @Nonnull
+            @Override
+            public String getManifest() {
+                return getType();
+            }
+
+            @Override
+            public ThingId getThingEntityId() {
+                return (ThingId) ack.getEntityId();
+            }
+
+            @Override
+            public DittoHeaders getDittoHeaders() {
+                return ack.getDittoHeaders();
+            }
+
+            @Override
+            public Optional<JsonValue> getEntity(final JsonSchemaVersion schemaVersion) {
+                return ack.getEntity(schemaVersion);
+            }
+
+            @Override
+            public ThingModifyCommandResponse<?> setDittoHeaders(final DittoHeaders dittoHeaders) {
+                return this;
+            }
+
+            @Override
+            public HttpStatusCode getStatusCode() {
+                return ack.getStatusCode();
+            }
+
+            @Override
+            public JsonObject toJson(final JsonSchemaVersion schemaVersion, final Predicate<JsonField> predicate) {
+                return JsonObject.empty();
+            }
+        };
+    }
+
     @FunctionalInterface
     protected interface NotifyMessage {
 
