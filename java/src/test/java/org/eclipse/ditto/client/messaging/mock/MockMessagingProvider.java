--- conflicted
+++ resolved
@@ -168,15 +168,14 @@
         throw new UnsupportedOperationException("MockMessagingProvider is not able to emitEvent()");
     }
 
-<<<<<<< HEAD
-    @Override
-    public void emitAdaptable(final Adaptable message) {
-        throw new UnsupportedOperationException("MockMessagingProvider is not able to emitAdaptable()");
-=======
     public void onPolicyCommand(final Consumer<PolicyCommand<?>> outgoingCommand) {
         Objects.requireNonNull(outgoingCommand);
         this.outgoingPolicyCommand = outgoingCommand;
->>>>>>> 5217b276
+    }
+
+    @Override
+    public void emitAdaptable(final Adaptable message) {
+        throw new UnsupportedOperationException("MockMessagingProvider is not able to emitAdaptable()");
     }
 
     public void onSend(final Consumer<Message<?>> out) {
