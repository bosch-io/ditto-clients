/*
 * Copyright (c) 2021 Contributors to the Eclipse Foundation
 *
 * See the NOTICE file(s) distributed with this work for additional
 * information regarding copyright ownership.
 *
 * This program and the accompanying materials are made available under the
 * terms of the Eclipse Public License 2.0 which is available at
 * http://www.eclipse.org/legal/epl-2.0
 *
 * SPDX-License-Identifier: EPL-2.0
 */
package org.eclipse.ditto.client.live.commands.query;

import static org.assertj.core.api.Assertions.assertThatExceptionOfType;
import static org.eclipse.ditto.signals.commands.base.assertions.CommandAssertions.assertThat;
import static org.mutabilitydetector.unittesting.AllowedReason.assumingFields;
import static org.mutabilitydetector.unittesting.MutabilityAssert.assertInstancesOf;
import static org.mutabilitydetector.unittesting.MutabilityMatchers.areImmutable;

import java.text.MessageFormat;
import java.util.ArrayList;
import java.util.List;

import org.assertj.core.api.Assertions;
import org.eclipse.ditto.model.base.headers.DittoHeaders;
import org.eclipse.ditto.model.things.ThingId;
import org.eclipse.ditto.signals.commands.base.Command;
import org.eclipse.ditto.signals.commands.things.TestConstants;
import org.eclipse.ditto.signals.commands.things.query.RetrieveThings;
import org.junit.Before;
import org.junit.BeforeClass;
import org.junit.Test;
import org.mockito.Mockito;

import nl.jqno.equalsverifier.EqualsVerifier;


/**
 * Unit test for {@link org.eclipse.ditto.client.live.commands.query.RetrieveThingsLiveCommandImpl}.
 */
public final class RetrieveThingsLiveCommandImplTest {

    private static List<ThingId> thingIds;

    private RetrieveThings retrieveThingsTwinCommand;
    private RetrieveThingsLiveCommand underTest;

    @BeforeClass
    public static void initThingIds() {
        thingIds = new ArrayList<>();
        thingIds.add(ThingId.inDefaultNamespace("foo"));
        thingIds.add(ThingId.inDefaultNamespace("bar"));
        thingIds.add(ThingId.inDefaultNamespace("baz"));
    }

    @Before
    public void setUp() {
        retrieveThingsTwinCommand = RetrieveThings.getBuilder(thingIds)
                .selectedFields(TestConstants.JSON_FIELD_SELECTOR_ATTRIBUTES)
                .dittoHeaders(DittoHeaders.empty())
                .build();
        underTest = RetrieveThingsLiveCommandImpl.of(retrieveThingsTwinCommand);
    }

    @Test
    public void assertImmutability() {
        assertInstancesOf(RetrieveThingsLiveCommandImpl.class,
                areImmutable(),
                assumingFields("thingIds").areSafelyCopiedUnmodifiableCollectionsWithImmutableElements());
    }

    @Test
    public void testHashCodeAndEquals() {
        EqualsVerifier.forClass(RetrieveThingsLiveCommandImpl.class)
                .withRedefinedSuperclass()
                .withIgnoredFields("thingIds", "namespace")
                .verify();
    }

    @SuppressWarnings("ConstantConditions")
    @Test
    public void tryToGetRetrieveThingsLiveCommandForNull() {
        assertThatExceptionOfType(NullPointerException.class)
                .isThrownBy(() -> RetrieveThingsLiveCommandImpl.of(null))
                .withMessage(MessageFormat.format("The {0} must not be null!", "command"))
                .withNoCause();
    }

    @Test
    public void tryToGetRetrieveThingsLiveCommandForCreateAttributeCommand() {
        final Command<?> commandMock = Mockito.mock(Command.class);

        assertThatExceptionOfType(ClassCastException.class)
                .isThrownBy(() -> RetrieveThingsLiveCommandImpl.of(commandMock))
                .withMessageContaining(RetrieveThings.class.getName())
                .withNoCause();
    }

    @Test
    public void getRetrieveThingsLiveCommandReturnsExpected() {
        assertThat(underTest)
<<<<<<< HEAD
                .withType(retrieveThingTwinCommand.getType())
                .withDittoHeaders(retrieveThingTwinCommand.getDittoHeaders())
//                .withId(retrieveThingTwinCommand.getEntityId()) // TODO TJ
                .withManifest(retrieveThingTwinCommand.getManifest())
                .withResourcePath(retrieveThingTwinCommand.getResourcePath());
        assertThat(underTest.getThingEntityIds()).isEqualTo(retrieveThingTwinCommand.getEntityIds());
=======
                .withType(retrieveThingsTwinCommand.getType())
                .withDittoHeaders(retrieveThingsTwinCommand.getDittoHeaders())
                .withManifest(retrieveThingsTwinCommand.getManifest())
                .withResourcePath(retrieveThingsTwinCommand.getResourcePath());
        assertThat(underTest.getEntityIds()).isEqualTo(retrieveThingsTwinCommand.getEntityIds());
>>>>>>> 22ba9477
    }

    @Test
    public void setDittoHeadersReturnsExpected() {
        final DittoHeaders emptyDittoHeaders = DittoHeaders.empty();
        final RetrieveThingsLiveCommand newRetrieveThingsLiveCommand =
                underTest.setDittoHeaders(emptyDittoHeaders);

        assertThat(newRetrieveThingsLiveCommand).withDittoHeaders(emptyDittoHeaders);
    }

    @Test
    public void answerReturnsNotNull() {
        Assertions.assertThat(underTest.answer()).isNotNull();
    }

    @Test
    public void toStringReturnsExpected() {
        assertThat(underTest.toString())
                .contains(underTest.getClass().getSimpleName())
                .contains("command=")
                .contains(retrieveThingsTwinCommand.toString())
                .contains("namespace=null");
    }

}<|MERGE_RESOLUTION|>--- conflicted
+++ resolved
@@ -100,20 +100,11 @@
     @Test
     public void getRetrieveThingsLiveCommandReturnsExpected() {
         assertThat(underTest)
-<<<<<<< HEAD
-                .withType(retrieveThingTwinCommand.getType())
-                .withDittoHeaders(retrieveThingTwinCommand.getDittoHeaders())
-//                .withId(retrieveThingTwinCommand.getEntityId()) // TODO TJ
-                .withManifest(retrieveThingTwinCommand.getManifest())
-                .withResourcePath(retrieveThingTwinCommand.getResourcePath());
-        assertThat(underTest.getThingEntityIds()).isEqualTo(retrieveThingTwinCommand.getEntityIds());
-=======
                 .withType(retrieveThingsTwinCommand.getType())
                 .withDittoHeaders(retrieveThingsTwinCommand.getDittoHeaders())
                 .withManifest(retrieveThingsTwinCommand.getManifest())
                 .withResourcePath(retrieveThingsTwinCommand.getResourcePath());
         assertThat(underTest.getEntityIds()).isEqualTo(retrieveThingsTwinCommand.getEntityIds());
->>>>>>> 22ba9477
     }
 
     @Test
